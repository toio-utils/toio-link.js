{
  "name": "@toio/cube",
  "description": "",
  "version": "1.0.0",
  "author": "Sony Interactive Entertainment Inc.",
  "keywords": [
    "toio"
  ],
  "main": "lib/index.js",
  "types": "lib/index.d.ts",
  "repository": "https://github.com/toio/toio.js",
  "license": "MIT",
  "files": [
    "lib/"
  ],
  "scripts": {
    "build": "tsc --project .",
    "build:watch": "tsc --project . --watch",
    "clean": "rimraf .tsbuildinfo lib/",
    "test": "jest"
  },
  "devDependencies": {
<<<<<<< HEAD
    "@types/jest": "^25.1.0",
    "jest": "^25.1.0",
=======
    "@types/jest": "^24.0.13",
    "jest": "^24.8.0",
    "@types/semver": "^7.1.0",
>>>>>>> ac641a0d
    "rimraf": "^2.6.3",
    "ts-jest": "^25.0.0",
    "typed-emitter": "^0.1.0",
    "typescript": "^3.7.5"
  },
  "dependencies": {
    "noble-mac": "Timeular/noble-mac",
    "semver": "^7.1.2"
  },
  "publishConfig": {
    "access": "public"
  }
}<|MERGE_RESOLUTION|>--- conflicted
+++ resolved
@@ -20,14 +20,9 @@
     "test": "jest"
   },
   "devDependencies": {
-<<<<<<< HEAD
     "@types/jest": "^25.1.0",
     "jest": "^25.1.0",
-=======
-    "@types/jest": "^24.0.13",
-    "jest": "^24.8.0",
     "@types/semver": "^7.1.0",
->>>>>>> ac641a0d
     "rimraf": "^2.6.3",
     "ts-jest": "^25.0.0",
     "typed-emitter": "^0.1.0",
