/**
 * Copyright (c) 2019-present, Sony Interactive Entertainment Inc.
 *
 * This source code is licensed under the MIT license found in the
 * LICENSE file in the root directory of this source tree.
 */

<<<<<<< HEAD
import { Characteristic } from '@abandonware/noble'
import { MotorSpec } from './specs/motor-spec'
=======
import { EventEmitter } from 'events'
import TypedEmitter from 'typed-emitter'
import { Characteristic } from 'noble-mac'
import semver from 'semver'
import { MotorSpec, MoveToTarget, MoveToOptions, MotorResponse } from './specs/motor-spec'

/**
 * internal event
 *
 * @hidden
 */
interface Event {
  'motor:response': (operationId: number, reason: number) => void
}
>>>>>>> 78626733

/**
 * @hidden
 */
export class MotorCharacteristic {
  public static readonly UUID = '10b201025b3b45719508cf3efcd7bbae'

  private readonly characteristic: Characteristic

  private readonly spec = new MotorSpec()

  private readonly eventEmitter: TypedEmitter<Event> = new EventEmitter() as TypedEmitter<Event>

  private bleProtocolVersion?: string

  private timer: NodeJS.Timer | null = null

  private pendingResolve: (() => void) | null = null

  public constructor(characteristic: Characteristic) {
    this.characteristic = characteristic
    if (this.characteristic.properties.includes('notify')) {
      this.characteristic.on('data', this.onData.bind(this))
      this.characteristic.subscribe()
    }
  }

  public init(bleProtocolVersion: string): void {
    this.bleProtocolVersion = bleProtocolVersion
  }

  public move(left: number, right: number, durationMs: number): Promise<void> | void {
    if (this.timer) {
      clearTimeout(this.timer)
      this.timer = null
    }

    if (this.pendingResolve) {
      this.pendingResolve()
      this.pendingResolve = null
    }

    const data = this.spec.move(left, right, durationMs)
    this.characteristic.write(Buffer.from(data.buffer), true)

    if (data.data.durationMs > 0) {
      return new Promise(resolve => {
        this.pendingResolve = resolve
        this.timer = setTimeout(() => {
          if (this.pendingResolve) {
            this.pendingResolve()
            this.pendingResolve = null
          }
        }, data.data.durationMs)
      })
    }
  }

  public moveTo(targets: MoveToTarget[], options: MoveToOptions): Promise<void> {
    if (this.bleProtocolVersion !== undefined && semver.lt(this.bleProtocolVersion, '2.1.0')) {
      return Promise.resolve()
    }

    if (this.timer) {
      clearTimeout(this.timer)
      this.timer = null
    }

    if (this.pendingResolve) {
      this.pendingResolve()
      this.pendingResolve = null
    }

    // create pending promise for given targets and options
    const createPendingPromise = (targets: MoveToTarget[], options: MoveToOptions) => () => {
      return new Promise<void>((resolve, reject) => {
        const data = this.spec.moveTo(targets, options)
        const handleResponse = (operationId: number, reason: number): void => {
          if (operationId === data.data.options.operationId) {
            this.eventEmitter.removeListener('motor:response', handleResponse)
            if (reason === 0 || reason === 5) {
              resolve()
            } else {
              reject(reason)
            }
          }
        }
        this.characteristic.write(Buffer.from(data.buffer), true)
        this.eventEmitter.on('motor:response', handleResponse)
      })
    }

    const promises = targets.reduce<Promise<void>[]>(
      (acc, _target, index) => {
        if (index % MotorSpec.NUMBER_OF_TARGETS_PER_OPERATION === 0) {
          const which = (index / MotorSpec.NUMBER_OF_TARGETS_PER_OPERATION) % 2
          // Except for the first one, operation should not overwrite
          acc[which] = acc[which].then(
            createPendingPromise(
              targets.slice(index, index + MotorSpec.NUMBER_OF_TARGETS_PER_OPERATION),
              index === 0
                ? options
                : {
                    ...options,
                    overwrite: false,
                  },
            ),
          )
        }
        return acc
      },
      [Promise.resolve(), Promise.resolve()],
    )

    return new Promise((resolve, reject) => {
      Promise.all(promises)
        .then(() => {
          resolve()
        })
        .catch(reject)
    })
  }

  public stop(): void {
    this.move(0, 0, 0)
  }

  private onData(data: Buffer): void {
    try {
      const ret: MotorResponse = this.spec.parse(data)
      this.eventEmitter.emit('motor:response', ret.data.operationId, ret.data.reason)
    } catch (e) {
      return
    }
  }
}<|MERGE_RESOLUTION|>--- conflicted
+++ resolved
@@ -5,10 +5,7 @@
  * LICENSE file in the root directory of this source tree.
  */
 
-<<<<<<< HEAD
 import { Characteristic } from '@abandonware/noble'
-import { MotorSpec } from './specs/motor-spec'
-=======
 import { EventEmitter } from 'events'
 import TypedEmitter from 'typed-emitter'
 import { Characteristic } from 'noble-mac'
@@ -23,7 +20,6 @@
 interface Event {
   'motor:response': (operationId: number, reason: number) => void
 }
->>>>>>> 78626733
 
 /**
  * @hidden
